package guitests;

import static org.junit.Assert.assertTrue;

import org.junit.Test;

import seedu.watodo.logic.commands.DeleteCommand;
import seedu.watodo.testutil.TestTask;
import seedu.watodo.testutil.TestUtil;

public class DeleteCommandTest extends TaskManagerGuiTest {

    @Test
    public void delete() {

        //delete the first in the list
        TestTask[] currentList = td.getTypicalTasks();
        int targetIndex = 1;
        assertDeleteSuccess(targetIndex, currentList);

        //delete the last in the list
        currentList = TestUtil.removeTaskFromList(currentList, targetIndex);
        targetIndex = currentList.length;
        assertDeleteSuccess(targetIndex, currentList);

        //delete from the middle of the list
        currentList = TestUtil.removeTaskFromList(currentList, targetIndex);
        targetIndex = currentList.length / 2;
        assertDeleteSuccess(targetIndex, currentList);

        //invalid index
        commandBox.runCommand("delete " + currentList.length + 1);
        assertResultMessage("Task #41 unsuccessfully deleted.\n"
                                + "The task index provided is out of bounds.\n");

    }

    /**
     * Runs the delete command to delete the task at specified index and confirms the result is correct.
     * @param targetIndexOneIndexed e.g. index 1 to delete the first task in the list,
     * @param currentList A copy of the current list of tasks (before deletion).
     */
    private void assertDeleteSuccess(int targetIndexOneIndexed, final TestTask[] currentList) {
        TestTask taskToDelete = currentList[targetIndexOneIndexed - 1]; // -1 as array uses zero indexing
        TestTask[] expectedRemainder = TestUtil.removeTaskFromList(currentList, targetIndexOneIndexed);

        commandBox.runCommand("delete " + targetIndexOneIndexed);

        //confirm the list now contains all previous tasks except the deleted task
        assertTrue(taskListPanel.isListMatching(expectedRemainder));

        //confirm the result message is correct
<<<<<<< HEAD
        assertResultMessage(String.format(DeleteCommand.MESSAGE_DELETE_TASK_SUCCESSFUL, taskToDelete));
=======

        assertResultMessage(String.format(DeleteCommand.MESSAGE_DELETE_TASK_SUCCESSFUL,
                targetIndexOneIndexed, taskToDelete) + "\n");

>>>>>>> 29bc14d5
    }

}<|MERGE_RESOLUTION|>--- conflicted
+++ resolved
@@ -50,14 +50,10 @@
         assertTrue(taskListPanel.isListMatching(expectedRemainder));
 
         //confirm the result message is correct
-<<<<<<< HEAD
-        assertResultMessage(String.format(DeleteCommand.MESSAGE_DELETE_TASK_SUCCESSFUL, taskToDelete));
-=======
 
         assertResultMessage(String.format(DeleteCommand.MESSAGE_DELETE_TASK_SUCCESSFUL,
                 targetIndexOneIndexed, taskToDelete) + "\n");
 
->>>>>>> 29bc14d5
     }
 
 }