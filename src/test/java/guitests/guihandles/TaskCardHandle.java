--- conflicted
+++ resolved
@@ -12,7 +12,7 @@
 import seedu.watodo.model.task.ReadOnlyTask;
 
 /**
- * Provides a handle to a person card in the person list panel.
+ * Provides a handle to a task card in the task list panel.
  */
 public class TaskCardHandle extends GuiHandle {
     private static final String NAME_FIELD_ID = "#name";
@@ -57,15 +57,9 @@
         return guiRobot.from(node).lookup(TAGS_FIELD_ID).query();
     }
 
-<<<<<<< HEAD
-    public boolean isSamePerson(ReadOnlyFloatingTask task) {
+    public boolean isSamePerson(ReadOnlyTask task) {
         return getFullName().equals(task.getDescription().fullDescription)
                 && getTags().equals(getTags(task.getTags()));
-=======
-    public boolean isSamePerson(ReadOnlyTask person) {
-        return getFullName().equals(person.getDescription().fullDescription)
-                && getTags().equals(getTags(person.getTags()));
->>>>>>> de002b78
     }
 
     @Override
