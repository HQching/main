package seedu.watodo;

import java.io.IOException;
import java.util.Map;
import java.util.Optional;
import java.util.logging.Logger;

import com.google.common.eventbus.Subscribe;

import javafx.application.Application;
import javafx.application.Platform;
import javafx.stage.Stage;
import seedu.watodo.commons.core.Config;
import seedu.watodo.commons.core.EventsCenter;
import seedu.watodo.commons.core.LogsCenter;
import seedu.watodo.commons.core.Version;
import seedu.watodo.commons.events.ui.ExitAppRequestEvent;
import seedu.watodo.commons.exceptions.DataConversionException;
import seedu.watodo.commons.util.ConfigUtil;
import seedu.watodo.commons.util.StringUtil;
import seedu.watodo.logic.Logic;
import seedu.watodo.logic.LogicManager;
import seedu.watodo.model.Model;
import seedu.watodo.model.ModelManager;
import seedu.watodo.model.ReadOnlyTaskManger;
import seedu.watodo.model.TaskManager;
import seedu.watodo.model.UserPrefs;
import seedu.watodo.model.util.SampleDataUtil;
import seedu.watodo.storage.Storage;
import seedu.watodo.storage.StorageManager;
import seedu.watodo.ui.Ui;
import seedu.watodo.ui.UiManager;

/**
 * The main entry point to the application.
 */
public class MainApp extends Application {
    private static final Logger logger = LogsCenter.getLogger(MainApp.class);

    public static final Version VERSION = new Version(1, 0, 0, true);

    protected Ui ui;
    protected Logic logic;
    protected Storage storage;
    protected Model model;
    protected Config config;
    protected UserPrefs userPrefs;


    @Override
    public void init() throws Exception {
        logger.info("=============================[ Initializing Watodo ]===========================");
        super.init();

        config = initConfig(getApplicationParameter("config"));
        storage = new StorageManager(config.getWatodoFilePath(), config.getUserPrefsFilePath());

        userPrefs = initPrefs(config);

        initLogging(config);

        model = initModelManager(storage, userPrefs);

        logic = new LogicManager(model, storage);

        ui = new UiManager(logic, config, userPrefs);

        initEventsCenter();
    }

    private String getApplicationParameter(String parameterName) {
        Map<String, String> applicationParameters = getParameters().getNamed();
        return applicationParameters.get(parameterName);
    }

    private Model initModelManager(Storage storage, UserPrefs userPrefs) {
<<<<<<< HEAD
        Optional<ReadOnlyTaskList> watodoOptional;
        ReadOnlyTaskList initialData;
=======
        Optional<ReadOnlyTaskManger> addressBookOptional;
        ReadOnlyTaskManger initialData;
>>>>>>> de002b78
        try {
            watodoOptional = storage.readTaskList();
            if (!watodoOptional.isPresent()) {
                logger.info("Data file not found. Will be starting with a sample Watodo");
            }
            initialData = watodoOptional.orElseGet(SampleDataUtil::getSampleWatodo);
        } catch (DataConversionException e) {
<<<<<<< HEAD
            logger.warning("Data file not in the correct format. Will be starting with an empty Watodo");
            initialData = new TaskList();
        } catch (IOException e) {
            logger.warning("Problem while reading from the file. Will be starting with an empty Watodo");
            initialData = new TaskList();
=======
            logger.warning("Data file not in the correct format. Will be starting with an empty AddressBook");
            initialData = new TaskManager();
        } catch (IOException e) {
            logger.warning("Problem while reading from the file. Will be starting with an empty AddressBook");
            initialData = new TaskManager();
>>>>>>> de002b78
        }

        return new ModelManager(initialData, userPrefs);
    }

    private void initLogging(Config config) {
        LogsCenter.init(config);
    }

    protected Config initConfig(String configFilePath) {
        Config initializedConfig;
        String configFilePathUsed;

        configFilePathUsed = Config.DEFAULT_CONFIG_FILE;

        if (configFilePath != null) {
            logger.info("Custom Config file specified " + configFilePath);
            configFilePathUsed = configFilePath;
        }

        logger.info("Using config file : " + configFilePathUsed);

        try {
            Optional<Config> configOptional = ConfigUtil.readConfig(configFilePathUsed);
            initializedConfig = configOptional.orElse(new Config());
        } catch (DataConversionException e) {
            logger.warning("Config file at " + configFilePathUsed + " is not in the correct format. " +
                    "Using default config properties");
            initializedConfig = new Config();
        }

        //Update config file in case it was missing to begin with or there are new/unused fields
        try {
            ConfigUtil.saveConfig(initializedConfig, configFilePathUsed);
        } catch (IOException e) {
            logger.warning("Failed to save config file : " + StringUtil.getDetails(e));
        }
        return initializedConfig;
    }

    protected UserPrefs initPrefs(Config config) {
        assert config != null;

        String prefsFilePath = config.getUserPrefsFilePath();
        logger.info("Using prefs file : " + prefsFilePath);

        UserPrefs initializedPrefs;
        try {
            Optional<UserPrefs> prefsOptional = storage.readUserPrefs();
            initializedPrefs = prefsOptional.orElse(new UserPrefs());
        } catch (DataConversionException e) {
            logger.warning("UserPrefs file at " + prefsFilePath + " is not in the correct format. " +
                    "Using default user prefs");
            initializedPrefs = new UserPrefs();
        } catch (IOException e) {
            logger.warning("Problem while reading from the file. Will be starting with an empty AddressBook");
            initializedPrefs = new UserPrefs();
        }

        //Update prefs file in case it was missing to begin with or there are new/unused fields
        try {
            storage.saveUserPrefs(initializedPrefs);
        } catch (IOException e) {
            logger.warning("Failed to save config file : " + StringUtil.getDetails(e));
        }

        return initializedPrefs;
    }

    private void initEventsCenter() {
        EventsCenter.getInstance().registerHandler(this);
    }

    @Override
    public void start(Stage primaryStage) {
        logger.info("Starting Watodo " + MainApp.VERSION);
        ui.start(primaryStage);
    }

    @Override
    public void stop() {
        logger.info("============================ [ Stopping Watodo ] =============================");
        ui.stop();
        try {
            storage.saveUserPrefs(userPrefs);
        } catch (IOException e) {
            logger.severe("Failed to save preferences " + StringUtil.getDetails(e));
        }
        Platform.exit();
        System.exit(0);
    }

    @Subscribe
    public void handleExitAppRequestEvent(ExitAppRequestEvent event) {
        logger.info(LogsCenter.getEventHandlingLogMessage(event));
        this.stop();
    }

    public static void main(String[] args) {
        launch(args);
    }
}<|MERGE_RESOLUTION|>--- conflicted
+++ resolved
@@ -74,33 +74,20 @@
     }
 
     private Model initModelManager(Storage storage, UserPrefs userPrefs) {
-<<<<<<< HEAD
-        Optional<ReadOnlyTaskList> watodoOptional;
-        ReadOnlyTaskList initialData;
-=======
-        Optional<ReadOnlyTaskManger> addressBookOptional;
+        Optional<ReadOnlyTaskManger> taskManagerOptional;
         ReadOnlyTaskManger initialData;
->>>>>>> de002b78
         try {
-            watodoOptional = storage.readTaskList();
-            if (!watodoOptional.isPresent()) {
-                logger.info("Data file not found. Will be starting with a sample Watodo");
+            taskManagerOptional = storage.readTaskList();
+            if (!taskManagerOptional.isPresent()) {
+                logger.info("Data file not found. Will be starting with a sample task manager");
             }
-            initialData = watodoOptional.orElseGet(SampleDataUtil::getSampleWatodo);
+            initialData = taskManagerOptional.orElseGet(SampleDataUtil::getSampleWatodo);
         } catch (DataConversionException e) {
-<<<<<<< HEAD
-            logger.warning("Data file not in the correct format. Will be starting with an empty Watodo");
-            initialData = new TaskList();
-        } catch (IOException e) {
-            logger.warning("Problem while reading from the file. Will be starting with an empty Watodo");
-            initialData = new TaskList();
-=======
-            logger.warning("Data file not in the correct format. Will be starting with an empty AddressBook");
+            logger.warning("Data file not in the correct format. Will be starting with an empty task manager");
             initialData = new TaskManager();
         } catch (IOException e) {
-            logger.warning("Problem while reading from the file. Will be starting with an empty AddressBook");
+            logger.warning("Problem while reading from the file. Will be starting with an empty task manager");
             initialData = new TaskManager();
->>>>>>> de002b78
         }
 
         return new ModelManager(initialData, userPrefs);
@@ -156,7 +143,7 @@
                     "Using default user prefs");
             initializedPrefs = new UserPrefs();
         } catch (IOException e) {
-            logger.warning("Problem while reading from the file. Will be starting with an empty AddressBook");
+            logger.warning("Problem while reading from the file. Will be starting with an empty task manager");
             initializedPrefs = new UserPrefs();
         }
 
