--- conflicted
+++ resolved
@@ -4,11 +4,7 @@
 import seedu.watodo.commons.exceptions.IllegalValueException;
 
 /**
-<<<<<<< HEAD
- * Represents a Tag in Watodo.
-=======
  * Represents a Tag in the task manager.
->>>>>>> de002b78
  * Guarantees: immutable; name is valid as declared in {@link #isValidTagName(String)}
  */
 public class Tag {
