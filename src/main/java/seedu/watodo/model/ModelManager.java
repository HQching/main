package seedu.watodo.model;

import java.util.Set;
import java.util.logging.Logger;
import java.util.stream.Collectors;

import javafx.collections.transformation.FilteredList;
import seedu.watodo.commons.core.ComponentManager;
import seedu.watodo.commons.core.LogsCenter;
import seedu.watodo.commons.core.UnmodifiableObservableList;
import seedu.watodo.commons.events.model.TaskListChangedEvent;
import seedu.watodo.commons.util.CollectionUtil;
import seedu.watodo.commons.util.StringUtil;
import seedu.watodo.model.task.ReadOnlyTask;
import seedu.watodo.model.task.Task;
import seedu.watodo.model.task.UniqueTaskList;
import seedu.watodo.model.task.UniqueTaskList.TaskNotFoundException;

/**
<<<<<<< HEAD
 * Represents the in-memory model of the Watodo data.
=======
 * Represents the in-memory model of the task manager data.
>>>>>>> de002b78
 * All changes to any model should be synchronized.
 */
public class ModelManager extends ComponentManager implements Model {
    private static final Logger logger = LogsCenter.getLogger(ModelManager.class);

<<<<<<< HEAD
    private final TaskList watodo;
    private final FilteredList<ReadOnlyFloatingTask> filteredTasks;

    /**
     * Initializes a ModelManager with the given taskList and userPrefs.
     */
    public ModelManager(ReadOnlyTaskList taskList, UserPrefs userPrefs) {
        super();
        assert !CollectionUtil.isAnyNull(taskList, userPrefs);

        logger.fine("Initializing with Watodo: " + taskList + " and user prefs " + userPrefs);

        this.watodo = new TaskList(taskList);
        filteredTasks = new FilteredList<>(this.watodo.getTaskList());
=======
    private final TaskManager taskManager;
    private final FilteredList<ReadOnlyTask> filteredTasks;

    /**
     * Initializes a ModelManager with the given taskManager and userPrefs.
     */
    public ModelManager(ReadOnlyTaskManger taskManager, UserPrefs userPrefs) {
        super();
        assert !CollectionUtil.isAnyNull(taskManager, userPrefs);

        logger.fine("Initializing with task manager: " + taskManager + " and user prefs " + userPrefs);

        this.taskManager = new TaskManager(taskManager);
        filteredTasks = new FilteredList<>(this.taskManager.getTaskList());
>>>>>>> de002b78
    }

    public ModelManager() {
        this(new TaskManager(), new UserPrefs());
    }

    @Override
<<<<<<< HEAD
    public void resetData(ReadOnlyTaskList newData) {
        watodo.resetData(newData);
        indicateWatodoChanged();
    }

    @Override
    public ReadOnlyTaskList getWatodo() {
        return watodo;
    }

    /** Raises an event to indicate the model has changed */
    private void indicateWatodoChanged() {
        raise(new TaskListChangedEvent(watodo));
    }

    @Override
    public synchronized void deleteTask(ReadOnlyFloatingTask target) throws TaskNotFoundException {
        watodo.removeTask(target);
        indicateWatodoChanged();
    }

    @Override
    public synchronized void addTask(FloatingTask task) throws UniqueTaskList.DuplicateTaskException {
        watodo.addTask(task);
        updateFilteredListToShowAll();
        indicateWatodoChanged();
    }

    @Override
    public void updateTask(int filteredTaskListIndex, ReadOnlyFloatingTask editedTask)
            throws UniqueTaskList.DuplicateTaskException {
        assert editedTask != null;

        int addressBookIndex = filteredTasks.getSourceIndex(filteredTaskListIndex);
        watodo.updateTask(addressBookIndex, editedTask);
        indicateWatodoChanged();
=======
    public void resetData(ReadOnlyTaskManger newData) {
        taskManager.resetData(newData);
        indicateTaskManagerChanged();
    }

    @Override
    public ReadOnlyTaskManger getTaskManager() {
        return taskManager;
    }

    /** Raises an event to indicate the model has changed */
    private void indicateTaskManagerChanged() {
        raise(new TaskListChangedEvent(taskManager));
    }

    @Override
    public synchronized void deleteTask(ReadOnlyTask target) throws TaskNotFoundException {
        taskManager.removeTask(target);
        indicateTaskManagerChanged();
    }

    @Override
    public synchronized void addTask(Task task) throws UniqueTaskList.DuplicateTaskException {
        taskManager.addTask(task);
        updateFilteredListToShowAll();
        indicateTaskManagerChanged();
    }

    @Override
    public void updateTask(int filteredTaskListIndex, ReadOnlyTask editedTask)
            throws UniqueTaskList.DuplicateTaskException {
        assert editedTask != null;

        int taskManagerIndex = filteredTasks.getSourceIndex(filteredTaskListIndex);
        taskManager.updateTask(taskManagerIndex, editedTask);
        indicateTaskManagerChanged();
>>>>>>> de002b78
    }

    //=========== Filtered Task List Accessors =============================================================

    @Override
<<<<<<< HEAD
    public UnmodifiableObservableList<ReadOnlyFloatingTask> getFilteredTaskList() {
=======
    public UnmodifiableObservableList<ReadOnlyTask> getFilteredTaskList() {
>>>>>>> de002b78
        return new UnmodifiableObservableList<>(filteredTasks);
    }

    @Override
    public void updateFilteredListToShowAll() {
        filteredTasks.setPredicate(null);
    }

    @Override
    public void updateFilteredTaskList(Set<String> keywords) {
        updateFilteredTaskList(new PredicateExpression(new NameQualifier(keywords)));
<<<<<<< HEAD
    }
    
    @Override
    public void updateFilteredByTagsTaskList(Set<String> keywords) {
        updateFilteredTaskList(new PredicateExpression(new TagQualifier(keywords)));
=======
>>>>>>> de002b78
    }

    private void updateFilteredTaskList(Expression expression) {
        filteredTasks.setPredicate(expression::satisfies);
    }

    //========== Inner classes/interfaces used for filtering =================================================

    interface Expression {
<<<<<<< HEAD
        boolean satisfies(ReadOnlyFloatingTask task);
=======
        boolean satisfies(ReadOnlyTask task);
>>>>>>> de002b78
        String toString();
    }

    private class PredicateExpression implements Expression {

        private final Qualifier qualifier;

        PredicateExpression(Qualifier qualifier) {
            this.qualifier = qualifier;
        }

        @Override
<<<<<<< HEAD
        public boolean satisfies(ReadOnlyFloatingTask task) {
=======
        public boolean satisfies(ReadOnlyTask task) {
>>>>>>> de002b78
            return qualifier.run(task);
        }

        @Override
        public String toString() {
            return qualifier.toString();
        }
    }

    interface Qualifier {
<<<<<<< HEAD
        boolean run(ReadOnlyFloatingTask task);
=======
        boolean run(ReadOnlyTask task);
>>>>>>> de002b78
        String toString();
    }

    private class NameQualifier implements Qualifier {
        private Set<String> nameKeyWords;

        NameQualifier(Set<String> nameKeyWords) {
            this.nameKeyWords = nameKeyWords;
        }

        @Override
<<<<<<< HEAD
        public boolean run(ReadOnlyFloatingTask task) {
=======
        public boolean run(ReadOnlyTask task) {
>>>>>>> de002b78
            return nameKeyWords.stream()
                    .filter(keyword -> StringUtil.containsWordIgnoreCase(task.getDescription().fullDescription, keyword))
                    .findAny()
                    .isPresent();
        }

        @Override
        public String toString() {
            return "name=" + String.join(", ", nameKeyWords);
        }
    }
    
    private class TagQualifier implements Qualifier {
      private Set<String> tagKeyWords;

      TagQualifier(Set<String> tagKeyWords) {
          this.tagKeyWords = tagKeyWords;
      }

      @Override
      public boolean run(ReadOnlyFloatingTask task) {
          String tags = task
              .getTags()
              .asObservableList()
              .stream()
              .map(tag -> tag.tagName)
              .collect(Collectors.joining(" "));
          return tagKeyWords.stream()
                  .filter(keyword -> StringUtil.containsWordIgnoreCase(tags, keyword))
                  .findAny()
                  .isPresent();
      }

      @Override
      public String toString() {
          return "tag=" + String.join(", ", tagKeyWords);
      }
  }

}<|MERGE_RESOLUTION|>--- conflicted
+++ resolved
@@ -17,32 +17,12 @@
 import seedu.watodo.model.task.UniqueTaskList.TaskNotFoundException;
 
 /**
-<<<<<<< HEAD
- * Represents the in-memory model of the Watodo data.
-=======
  * Represents the in-memory model of the task manager data.
->>>>>>> de002b78
  * All changes to any model should be synchronized.
  */
 public class ModelManager extends ComponentManager implements Model {
     private static final Logger logger = LogsCenter.getLogger(ModelManager.class);
 
-<<<<<<< HEAD
-    private final TaskList watodo;
-    private final FilteredList<ReadOnlyFloatingTask> filteredTasks;
-
-    /**
-     * Initializes a ModelManager with the given taskList and userPrefs.
-     */
-    public ModelManager(ReadOnlyTaskList taskList, UserPrefs userPrefs) {
-        super();
-        assert !CollectionUtil.isAnyNull(taskList, userPrefs);
-
-        logger.fine("Initializing with Watodo: " + taskList + " and user prefs " + userPrefs);
-
-        this.watodo = new TaskList(taskList);
-        filteredTasks = new FilteredList<>(this.watodo.getTaskList());
-=======
     private final TaskManager taskManager;
     private final FilteredList<ReadOnlyTask> filteredTasks;
 
@@ -57,7 +37,6 @@
 
         this.taskManager = new TaskManager(taskManager);
         filteredTasks = new FilteredList<>(this.taskManager.getTaskList());
->>>>>>> de002b78
     }
 
     public ModelManager() {
@@ -65,44 +44,6 @@
     }
 
     @Override
-<<<<<<< HEAD
-    public void resetData(ReadOnlyTaskList newData) {
-        watodo.resetData(newData);
-        indicateWatodoChanged();
-    }
-
-    @Override
-    public ReadOnlyTaskList getWatodo() {
-        return watodo;
-    }
-
-    /** Raises an event to indicate the model has changed */
-    private void indicateWatodoChanged() {
-        raise(new TaskListChangedEvent(watodo));
-    }
-
-    @Override
-    public synchronized void deleteTask(ReadOnlyFloatingTask target) throws TaskNotFoundException {
-        watodo.removeTask(target);
-        indicateWatodoChanged();
-    }
-
-    @Override
-    public synchronized void addTask(FloatingTask task) throws UniqueTaskList.DuplicateTaskException {
-        watodo.addTask(task);
-        updateFilteredListToShowAll();
-        indicateWatodoChanged();
-    }
-
-    @Override
-    public void updateTask(int filteredTaskListIndex, ReadOnlyFloatingTask editedTask)
-            throws UniqueTaskList.DuplicateTaskException {
-        assert editedTask != null;
-
-        int addressBookIndex = filteredTasks.getSourceIndex(filteredTaskListIndex);
-        watodo.updateTask(addressBookIndex, editedTask);
-        indicateWatodoChanged();
-=======
     public void resetData(ReadOnlyTaskManger newData) {
         taskManager.resetData(newData);
         indicateTaskManagerChanged();
@@ -139,17 +80,12 @@
         int taskManagerIndex = filteredTasks.getSourceIndex(filteredTaskListIndex);
         taskManager.updateTask(taskManagerIndex, editedTask);
         indicateTaskManagerChanged();
->>>>>>> de002b78
     }
 
     //=========== Filtered Task List Accessors =============================================================
 
     @Override
-<<<<<<< HEAD
-    public UnmodifiableObservableList<ReadOnlyFloatingTask> getFilteredTaskList() {
-=======
     public UnmodifiableObservableList<ReadOnlyTask> getFilteredTaskList() {
->>>>>>> de002b78
         return new UnmodifiableObservableList<>(filteredTasks);
     }
 
@@ -161,14 +97,11 @@
     @Override
     public void updateFilteredTaskList(Set<String> keywords) {
         updateFilteredTaskList(new PredicateExpression(new NameQualifier(keywords)));
-<<<<<<< HEAD
     }
     
     @Override
     public void updateFilteredByTagsTaskList(Set<String> keywords) {
         updateFilteredTaskList(new PredicateExpression(new TagQualifier(keywords)));
-=======
->>>>>>> de002b78
     }
 
     private void updateFilteredTaskList(Expression expression) {
@@ -178,11 +111,7 @@
     //========== Inner classes/interfaces used for filtering =================================================
 
     interface Expression {
-<<<<<<< HEAD
-        boolean satisfies(ReadOnlyFloatingTask task);
-=======
         boolean satisfies(ReadOnlyTask task);
->>>>>>> de002b78
         String toString();
     }
 
@@ -195,11 +124,7 @@
         }
 
         @Override
-<<<<<<< HEAD
-        public boolean satisfies(ReadOnlyFloatingTask task) {
-=======
         public boolean satisfies(ReadOnlyTask task) {
->>>>>>> de002b78
             return qualifier.run(task);
         }
 
@@ -210,11 +135,7 @@
     }
 
     interface Qualifier {
-<<<<<<< HEAD
-        boolean run(ReadOnlyFloatingTask task);
-=======
         boolean run(ReadOnlyTask task);
->>>>>>> de002b78
         String toString();
     }
 
@@ -226,11 +147,7 @@
         }
 
         @Override
-<<<<<<< HEAD
-        public boolean run(ReadOnlyFloatingTask task) {
-=======
         public boolean run(ReadOnlyTask task) {
->>>>>>> de002b78
             return nameKeyWords.stream()
                     .filter(keyword -> StringUtil.containsWordIgnoreCase(task.getDescription().fullDescription, keyword))
                     .findAny()
@@ -242,7 +159,7 @@
             return "name=" + String.join(", ", nameKeyWords);
         }
     }
-    
+
     private class TagQualifier implements Qualifier {
       private Set<String> tagKeyWords;
 
@@ -251,7 +168,7 @@
       }
 
       @Override
-      public boolean run(ReadOnlyFloatingTask task) {
+      public boolean run(ReadOnlyTask task) {
           String tags = task
               .getTags()
               .asObservableList()
