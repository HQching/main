--- conflicted
+++ resolved
@@ -56,18 +56,11 @@
 
         String commandWord = matcher.group("commandWord");
         final String arguments = matcher.group("arguments").trim();
-<<<<<<< HEAD
-        /*
-        AlternativeCommand alt = new AlternativeCommand();
-        if (alt.containsAlternative(commandWord)) {
-            commandWord = alt.getStandardCommandWord(commandWord);
-=======
 
         if (AlternativeCommand.containsAlternative(commandWord)) {
             commandWord = AlternativeCommand.getStandardCommandWord(commandWord);
->>>>>>> 670901a5
         }
-         */
+
         switch (commandWord) {
 
         case AddCommand.COMMAND_WORD:
@@ -102,10 +95,10 @@
 
             case ListDeadlineCommand.COMMAND_WORD:
                 return new ListDeadlineCommand();
-                /*
+
             case ListDoneCommand.COMMAND_WORD:
                 return new ListDoneCommand();
-                 */
+
             case ListEventCommand.COMMAND_WORD:
                 return new ListEventCommand();
 
@@ -114,10 +107,10 @@
 
             case ListMonthCommand.COMMAND_WORD:
                 return new ListMonthCommand();
-                /*
+
             case ListUndoneCommand.COMMAND_WORD:
                 return new ListUndoneCommand();
-                 */
+
             case ListWeekCommand.COMMAND_WORD:
                 return new ListWeekCommand();
 
