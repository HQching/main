--- conflicted
+++ resolved
@@ -36,19 +36,11 @@
     public static final String MESSAGE_INDEX_OUT_OF_BOUNDS = "The task index provided is out of bounds.";
     public static final String MESSAGE_MARK_TASK_SUCCESSFUL = "Task #%1$d completed: %2$s";
     private static final String MESSAGE_MARK_TASK_UNSUCCESSFUL = "Task #%1$d unsuccessfully marked as complete.";
-<<<<<<< HEAD
     public static final String MESSAGE_STATUS_ALREADY_DONE = "The task status is already set to Done.";
 
     private int[] filteredTaskListIndices;
     private ReadOnlyTask taskToMark;
     private Task markedTask;
-=======
-    public static final String MESSAGE_STATUS_AlREADY_DONE = "The task status is already set to Done.";
-
-    private int[] filteredTaskListIndices;
-  private ReadOnlyTask taskToMark;
-  private Task markedTask;
->>>>>>> eb233d42
 
     private Stack< Task > taskToMarkList;
     private Stack< Task > markedTaskList;
@@ -82,8 +74,6 @@
             try {
                 checkIndexIsWithinBounds(filteredTaskListIndices[i], lastShownList);
                 markTaskAtIndex(filteredTaskListIndices[i], lastShownList);
-<<<<<<< HEAD
-                storeUnmarkedTaskForUndo(filteredTaskListIndices[i], taskToMark, markedTask);
                 compiledExecutionMessage.append(String.format(MESSAGE_MARK_TASK_SUCCESSFUL,
                         filteredTaskListIndices[i] + 1, this.taskToMark) + '\n');
 
@@ -93,17 +83,7 @@
                 e.printStackTrace();
                 compiledExecutionMessage.append(String.format(MESSAGE_MARK_TASK_UNSUCCESSFUL,
                         filteredTaskListIndices[i] + 1) + '\n' + e.getMessage() + '\n');
-=======
-                compiledExecutionMessage.append(
-                        String.format(MESSAGE_MARK_TASK_SUCCESSFUL, filteredTaskListIndices[i]+1, this.taskToMark) + '\n');
-
-            } catch (IllegalValueException | CommandException e) {
-                // Moves on to next index even if execution of current index is unsuccessful. CommandException thrown later.
-                executionIncomplete = true;
-                e.printStackTrace();
-                compiledExecutionMessage.append(String.format(MESSAGE_MARK_TASK_UNSUCCESSFUL, filteredTaskListIndices[i]+1)
-                        + '\n' + e.getMessage() + '\n');
->>>>>>> eb233d42
+
             }
         }
 
@@ -113,7 +93,6 @@
             }
             throw new CommandException(compiledExecutionMessage.toString());
         }
-<<<<<<< HEAD
 
         return new CommandResult(compiledExecutionMessage.toString());
     }
@@ -138,7 +117,7 @@
             throws CommandException, UniqueTaskList.DuplicateTaskException {
         this.taskToMark = getTaskToMark(currIndex, lastShownList);
         this.markedTask = createMarkedCopyOfTask(this.taskToMark);
-
+        storeTasksForUndo(this.taskToMark, this.markedTask);
         updateTaskListAtIndex(currIndex, markedTask);
     }
 
@@ -146,61 +125,17 @@
         return lastShownList.get(currIndex);
     }
 
-
     private Task createMarkedCopyOfTask(ReadOnlyTask taskToMark) throws CommandException {
         assert taskToMark != null;
-
-=======
-
-        return new CommandResult(compiledExecutionMessage.toString());
-    }
-
-    private void clearClassTaskVariables() {
-        this.taskToMark = null;
-        this.markedTask = null;
-    }
-
-    private boolean multipleExectutions(int[] filteredTaskListIndices) {
-        return (filteredTaskListIndices.length > 1) ? true : false;
-    }
-
-    private void checkIndexIsWithinBounds(int currIndex, UnmodifiableObservableList<ReadOnlyTask> lastShownList) throws IllegalValueException {
-        if (currIndex >= lastShownList.size()) {
-            throw new IllegalValueException(MESSAGE_INDEX_OUT_OF_BOUNDS);
-        }
-    }
-
-    private void markTaskAtIndex(int currIndex, UnmodifiableObservableList<ReadOnlyTask> lastShownList)
-            throws CommandException, UniqueTaskList.DuplicateTaskException {
-        this.taskToMark = getTaskToMark(currIndex, lastShownList);
-        this.markedTask = createMarkedCopyOfTask(this.taskToMark);
-
-        storeUnmarkedTaskForUndo(this.taskToMark, this.markedTask);
-
-        updateTaskListAtIndex(currIndex, markedTask);
-    }
-
-    private ReadOnlyTask getTaskToMark(int currIndex, UnmodifiableObservableList<ReadOnlyTask> lastShownList) {
-        return lastShownList.get(currIndex);
-    }
-
-
-    private Task createMarkedCopyOfTask(ReadOnlyTask taskToMark) throws CommandException {
-        assert taskToMark != null;
-
->>>>>>> eb233d42
+        
         checkCurrentTaskStatusIsUndone(taskToMark);
         Task markedTask = createMarkedTask(taskToMark);
         return markedTask;
     }
 
-    private void checkCurrentTaskStatusIsUndone(ReadOnlyTask taskToMark) throws CommandException {
+    private void checkCurrentTaskStatusIsUndone(ReadOnl[yTask taskToMark) throws CommandException {
         if (taskToMark.getStatus() == TaskStatus.DONE) {
-<<<<<<< HEAD
             throw new CommandException(MESSAGE_STATUS_ALREADY_DONE);
-=======
-            throw new CommandException(MESSAGE_STATUS_AlREADY_DONE);
->>>>>>> eb233d42
         }
     }
 
@@ -214,23 +149,12 @@
         return markedTask;
     }
 
-<<<<<<< HEAD
+
     private void updateTaskListAtIndex(int currIndex, Task markedTask) throws UniqueTaskList.DuplicateTaskException {
         model.updateTask(currIndex, markedTask);
     }
 
-    private void storeUnmarkedTaskForUndo(int currIndex, ReadOnlyTask taskToMark, Task markedTask) {
-        //this.indexForUndoMark = currIndex;
-=======
-    private void updateTaskListAtIndex(int currIndex, Task markedTask) throws UniqueTaskList.DuplicateTaskException{
-        model.updateTask(currIndex, markedTask);
-    }
-
-    private void storeUnmarkedTaskForUndo(ReadOnlyTask taskToMark, Task markedTask) {
-        //this.indexForUndoMark = currIndex;
-
->>>>>>> eb233d42
-        //this.unmarkedTaskForUndoMark = new Task(taskToMark);
+    private void storeTasksForUndo(ReadOnlyTask taskToMark, Task markedTask) {
         this.taskToMarkList.push(new Task(taskToMark));
         this.markedTaskList.push(markedTask);
     }
